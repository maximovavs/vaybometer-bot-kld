#!/usr/bin/env python3
# -*- coding: utf-8 -*-
"""
post_common.py — VayboMeter (Калининград).

• Море, прогноз Кёнига (день/ночь, м/с, RH min–max, давление)
• Рейтинги городов (d/n, код погоды словами + 🌊)
• Air (IQAir/ваш источник) + Safecast (PM и CPM→μSv/h, мягкая шкала 🟢🟡🔵), пыльца
• Радиация из офиц. источника (строгая шкала 🟢🟡🔴)
• Геомагнитка: Kp со «свежестью» + Солнечный ветер (Bz/Bt/v/n + статус)
• Шуман (фоллбэк чтения JSON; либо прямой импорт schumann.get_schumann())
• Астрособытия (микро-LLM 2–3 строки + VoC, извлекаем из lunar_calendar.json)
• Умный «Вывод», рекомендации, факт дня

(+ Water highlights) Для морских городов — короткая строка «что сейчас ОТЛИЧНО»
для водных активностей (Кайт/Винг/Винд; SUP; Сёрф) + подсказка по гидрокостюму.
"""

from __future__ import annotations
import os
import re
import json
import html
import asyncio
import logging
import math
from pathlib import Path
from typing import Any, Dict, List, Tuple, Optional, Union

import pendulum
from telegram import Bot, constants

from utils        import compass, get_fact, AIR_EMOJI, pm_color, kp_emoji, kmh_to_ms, smoke_index
from weather      import get_weather, fetch_tomorrow_temps, day_night_stats
from air          import get_air, get_sst, get_kp, get_solar_wind
from pollen       import get_pollen
from radiation    import get_radiation
from gpt          import gpt_blurb, gpt_complete  # микро-LLM для «Астрособытий»

# (опц.) волна из Open-Meteo Marine
try:
    import requests  # type: ignore
except Exception:
    requests = None  # type: ignore

logging.basicConfig(level=logging.INFO, format="%(levelname)s: %(message)s")
<<<<<<< HEAD
DEBUG_WATER = os.getenv("DEBUG_WATER", "").strip().lower() in ("1", "true", "yes", "on")
=======
DEBUG_WATER = os.getenv("DEBUG_WATER", "").strip().lower() in ("1","true","yes","on")
>>>>>>> 6d1033b3

# ────────────────────────── базовые константы ──────────────────────────
KLD_LAT, KLD_LON = 54.710426, 20.452214
CPM_TO_USVH = float(os.getenv("CPM_TO_USVH", "0.000571"))

CACHE_DIR = Path(".cache"); CACHE_DIR.mkdir(exist_ok=True, parents=True)
USE_DAILY_LLM = os.getenv("DISABLE_LLM_DAILY", "").strip().lower() not in ("1", "true", "yes", "on")

# ────────────────────────── LLM safety ──────────────────────────
DISABLE_LLM_TIPS = os.getenv("DISABLE_LLM_TIPS", "").strip().lower() in ("1", "true", "yes", "on")
ASTRO_LLM_TEMP = float(os.getenv("ASTRO_LLM_TEMP", "0.2"))

SAFE_TIPS_FALLBACKS = {
    "здоровый день": ["🚶 30–40 мин лёгкой активности.", "🥤 Пейте воду и делайте короткие паузы.", "😴 Спланируйте 7–9 часов сна."],
    "плохая погода": ["🧥 Тёплые слои и непромокаемая куртка.", "🌧 Перенесите дела под крышу; больше пауз.", "🚗 Заложите время на дорогу."],
    "магнитные бури": ["🧘 Уменьшите перегрузки, больше отдыха.", "💧 Больше воды и магний/калий в рационе.", "😴 Режим сна, меньше экранов вечером."],
    "плохой воздух": ["😮‍💨 Сократите время на улице и проветривания.", "🪟 Используйте фильтры/проветривание по ситуации.", "🏃 Тренировки — в помещении."],
    "волны Шумана": ["🧘 Спокойный темп дня, без авралов.", "🍵 Лёгкая еда, тёплые напитки.", "😴 Лёгкая прогулка и ранний сон."],
}

def _escape_html(s: str) -> str:
    return html.escape(str(s), quote=False)

def _sanitize_line(s: str, max_len: int = 140) -> str:
    s = " ".join(str(s).split())
    s = re.sub(r"(.)\1{3,}", r"\1\1\1", s)
    s = s[:max_len-1] + "…" if len(s) > max_len else s
    return _escape_html(s).strip()

def _looks_gibberish(s: str) -> bool:
    if re.search(r"(.)\1{5,}", s):  # «щщщщщ…»
        return True
    letters = re.findall(r"[A-Za-zА-Яа-яЁё]", s)
    return (len(set(letters)) <= 2 and len("".join(letters)) >= 10)

def safe_tips(theme: str) -> list[str]:
    k = (theme or "здоровый день").strip().lower()
    if DISABLE_LLM_TIPS:
        return SAFE_TIPS_FALLBACKS.get(k, SAFE_TIPS_FALLBACKS["здоровый день"])
    try:
        _, tips = gpt_blurb(k)
        out: list[str] = []
        for t in (tips or [])[:3]:
            t = _sanitize_line(t, max_len=140)
            if not t or _looks_gibberish(t): continue
            out.append(t)
        if out: return out
    except Exception as e:
        logging.warning("LLM tips failed: %s", e)
    return SAFE_TIPS_FALLBACKS.get(k, SAFE_TIPS_FALLBACKS["здоровый день"])

# ────────────────────────── ENV TUNABLES (водные активности) ──────────────────────────
# KITE — м/с
KITE_WIND_MIN        = float(os.getenv("KITE_WIND_MIN",        "6"))
KITE_WIND_GOOD_MIN   = float(os.getenv("KITE_WIND_GOOD_MIN",   "7"))
KITE_WIND_GOOD_MAX   = float(os.getenv("KITE_WIND_GOOD_MAX",   "12"))
KITE_WIND_STRONG_MAX = float(os.getenv("KITE_WIND_STRONG_MAX", "18"))
KITE_GUST_RATIO_BAD  = float(os.getenv("KITE_GUST_RATIO_BAD",  "1.5"))
KITE_WAVE_WARN       = float(os.getenv("KITE_WAVE_WARN",       "2.5"))

# SUP — м/с и м
SUP_WIND_GOOD_MAX     = float(os.getenv("SUP_WIND_GOOD_MAX",     "4"))
SUP_WIND_OK_MAX       = float(os.getenv("SUP_WIND_OK_MAX",       "6"))
SUP_WIND_EDGE_MAX     = float(os.getenv("SUP_WIND_EDGE_MAX",     "8"))
SUP_WAVE_GOOD_MAX     = float(os.getenv("SUP_WAVE_GOOD_MAX",     "0.6"))
SUP_WAVE_OK_MAX       = float(os.getenv("SUP_WAVE_OK_MAX",       "0.8"))
SUP_WAVE_BAD_MIN      = float(os.getenv("SUP_WAVE_BAD_MIN",      "1.5"))
OFFSHORE_SUP_WIND_MIN = float(os.getenv("OFFSHORE_SUP_WIND_MIN", "5"))

# SURF — волна (м) и ветер (м/с)
SURF_WAVE_GOOD_MIN   = float(os.getenv("SURF_WAVE_GOOD_MIN",   "0.9"))
SURF_WAVE_GOOD_MAX   = float(os.getenv("SURF_WAVE_GOOD_MAX",   "2.5"))
SURF_WIND_MAX        = float(os.getenv("SURF_WIND_MAX",        "10"))

# Wetsuit thresholds (°C)
WSUIT_NONE   = float(os.getenv("WSUIT_NONE",   "22"))  # ≥22 — можно без гидрика/лайкра
WSUIT_SHORTY = float(os.getenv("WSUIT_SHORTY", "20"))
WSUIT_32     = float(os.getenv("WSUIT_32",     "17"))
WSUIT_43     = float(os.getenv("WSUIT_43",     "14"))
WSUIT_54     = float(os.getenv("WSUIT_54",     "12"))
WSUIT_65     = float(os.getenv("WSUIT_65",     "10"))

# ────────────────────────── споты и профиль береговой линии ──────────────────────────
# face = направление «к морю» (куда смотрит берег). Для оншора ветер дует примерно с этого курса.
SHORE_PROFILE: Dict[str, float] = {
    "Kaliningrad": 270.0,   # для консистентности, хотя не морской
    "Zelenogradsk": 285.0,
    "Svetlogorsk":  300.0,
    "Pionersky":    300.0,
    "Yantarny":     300.0,
    "Baltiysk":     270.0,
    "Primorsk":     265.0,
}

SPOT_SHORE_PROFILE: Dict[str, float] = {
    "Zelenogradsk":           285.0,
    "Svetlogorsk":            300.0,
    "Pionersky":              300.0,
    "Yantarny":               300.0,
    "Baltiysk (Spit)":        270.0,
    "Baltiysk (North beach)": 280.0,
    "Primorsk":               265.0,
    "Donskoye":               300.0,
}

def _norm_key(s: str) -> str:
    return re.sub(r"[^a-z0-9]", "", s.lower())

_SPOT_INDEX = {_norm_key(k): k for k in SPOT_SHORE_PROFILE.keys()}

def _parse_deg(val: Optional[str]) -> Optional[float]:
    if not val: return None
    try: return float(str(val).strip())
    except Exception: return None

def _env_city_key(city: str) -> str:
    return city.upper().replace(" ", "_")

def _spot_from_env(name: Optional[str]) -> Optional[Tuple[str, float]]:
    if not name: return None
    key = _norm_key(name)
    real = _SPOT_INDEX.get(key)
    if real: return real, SPOT_SHORE_PROFILE[real]
    return None

def _shore_face_for_city(city: str) -> Tuple[Optional[float], Optional[str]]:
    # 1) прямой override углом
    face_env = _parse_deg(os.getenv(f"SHORE_FACE_{_env_city_key(city)}"))
    if face_env is not None:
        return face_env, f"ENV:SHORE_FACE_{_env_city_key(city)}"
    # 2) спот для города
    spot_env = os.getenv(f"SPOT_{_env_city_key(city)}")
    sp = _spot_from_env(spot_env) if spot_env else None
    # 3) глобальный активный спот
    if not sp:
        sp = _spot_from_env(os.getenv("ACTIVE_SPOT"))
    if sp:
        label, deg = sp
        return deg, label
    # 4) дефолт
    if city in SHORE_PROFILE:
        return SHORE_PROFILE[city], city
    return None, None

# ───────────── утилиты общего кода ─────────────
def _as_tz(tz: Union[pendulum.Timezone, str]) -> pendulum.Timezone:
    return pendulum.timezone(tz) if isinstance(tz, str) else tz

WMO_DESC = {0:"☀️ ясно",1:"⛅ ч.обл",2:"☁️ обл",3:"🌥 пасм",45:"🌫 туман",48:"🌫 изморозь",51:"🌦 морось",61:"🌧 дождь",71:"❄️ снег",95:"⛈ гроза"}
def code_desc(c: Any) -> Optional[str]:
    try: return WMO_DESC.get(int(c))
    except Exception: return None

def _pick(d: Dict[str, Any], *keys, default=None):
    for k in keys:
        if k in d: return d[k]
    return default

def _hourly_times(wm: Dict[str, Any]) -> List[pendulum.DateTime]:
    hourly = wm.get("hourly") or {}
    times = hourly.get("time") or hourly.get("time_local") or hourly.get("timestamp") or []
    out: List[pendulum.DateTime] = []
    for t in times:
        try: out.append(pendulum.parse(str(t)))
        except Exception: continue
    return out

def _nearest_index_for_day(times: List[pendulum.DateTime], date_obj: pendulum.Date, prefer_hour: int, tz: pendulum.Timezone) -> Optional[int]:
    if not times: return None
    target = pendulum.datetime(date_obj.year, date_obj.month, date_obj.day, prefer_hour, 0, tz=tz)
    best_i, best_diff = None, None
    for i, dt in enumerate(times):
        try: dt_local = dt.in_tz(tz)
        except Exception: dt_local = dt
        if dt_local.date() != date_obj: continue
        diff = abs((dt_local - target).total_seconds())
        if best_diff is None or diff < best_diff:
            best_i, best_diff = i, diff
    return best_i

def _circular_mean_deg(deg_list: List[float]) -> Optional[float]:
    if not deg_list: return None
    x = sum(math.cos(math.radians(d)) for d in deg_list)
    y = sum(math.sin(math.radians(d)) for d in deg_list)
    if x == 0 and y == 0: return None
    ang = math.degrees(math.atan2(y, x))
    return (ang + 360.0) % 360.0

def pick_tomorrow_header_metrics(wm: Dict[str, Any], tz: pendulum.Timezone) -> Tuple[Optional[float], Optional[int], Optional[int], str]:
    """Берём ветер/направление/давление на завтра (≈полдень), с фоллбэком на среднее по дню и на current/current_weather."""
    hourly = wm.get("hourly") or {}
    times = _hourly_times(wm)
    tomorrow = pendulum.now(tz).add(days=1).date()

    spd_arr = _pick(hourly, "windspeed_10m", "windspeed", "wind_speed_10m", "wind_speed", default=[])
    dir_arr = _pick(hourly, "winddirection_10m", "winddirection", "wind_dir_10m", "wind_dir", default=[])
    prs_arr = hourly.get("surface_pressure", []) or hourly.get("pressure", [])

    if times:
        idx_noon = _nearest_index_for_day(times, tomorrow, prefer_hour=12, tz=tz)
        idx_morn = _nearest_index_for_day(times, tomorrow, prefer_hour=6,  tz=tz)
    else:
        idx_noon = idx_morn = None

    wind_ms = None; wind_dir = None; press_val = None; trend = "→"

    # точка около 12:00 и тренд давления к ~06:00
    if idx_noon is not None:
        try: spd  = float(spd_arr[idx_noon]) if idx_noon < len(spd_arr) else None
        except Exception: spd = None
        try: wdir = float(dir_arr[idx_noon]) if idx_noon < len(dir_arr) else None
        except Exception: wdir = None
        try: p_noon = float(prs_arr[idx_noon]) if idx_noon < len(prs_arr) else None
        except Exception: p_noon = None
        try: p_morn = float(prs_arr[idx_morn]) if (idx_morn is not None and idx_morn < len(prs_arr)) else None
        except Exception: p_morn = None

        wind_ms  = kmh_to_ms(spd) if isinstance(spd,  (int, float)) else None
        wind_dir = int(round(wdir)) if isinstance(wdir, (int, float)) else None
        press_val = int(round(p_noon)) if isinstance(p_noon, (int, float)) else None
        if isinstance(p_noon, (int, float)) and isinstance(p_morn, (int, float)):
            diff = p_noon - p_morn
            trend = "↑" if diff >= 0.3 else "↓" if diff <= -0.3 else "→"

    # среднее за день, если точек нет
    if wind_ms is None and times:
        idxs = [i for i, t in enumerate(times) if t.in_tz(tz).date() == tomorrow]
        if idxs:
            try: speeds = [float(spd_arr[i]) for i in idxs if i < len(spd_arr)]
            except Exception: speeds = []
            try: dirs   = [float(dir_arr[i]) for i in idxs if i < len(dir_arr)]
            except Exception: dirs = []
            try: prs    = [float(prs_arr[i]) for i in idxs if i < len(prs_arr)]
            except Exception: prs = []
            if speeds: wind_ms = kmh_to_ms(sum(speeds)/len(speeds))
            mean_dir = _circular_mean_deg(dirs)
            wind_dir = int(round(mean_dir)) if mean_dir is not None else wind_dir
            if prs: press_val = int(round(sum(prs)/len(prs)))

    # фоллбэк на «текущее» (оба варианта: current и current_weather)
    if wind_ms is None or wind_dir is None or press_val is None:
        cur = (wm.get("current") or wm.get("current_weather") or {})
        if wind_ms is None:
            spd = _pick(cur, "windspeed_10m", "windspeed", "wind_speed_10m", "wind_speed")
            wind_ms = kmh_to_ms(spd) if isinstance(spd, (int, float)) else wind_ms
        if wind_dir is None:
            wdir = _pick(cur, "winddirection_10m", "winddirection", "wind_dir_10m", "wind_dir")
            if isinstance(wdir, (int, float)): wind_dir = int(round(float(wdir)))
        if press_val is None:
            pcur = _pick(cur, "surface_pressure", "pressure")
            if isinstance(pcur, (int, float)): press_val = int(round(float(pcur)))
        # тренд оставляем "→"
    return wind_ms, wind_dir, press_val, trend

# === шторм-флаги ==================
def _tomorrow_hourly_indices(wm: Dict[str, Any], tz: pendulum.Timezone) -> List[int]:
    times = _hourly_times(wm)
    tom = pendulum.now(tz).add(days=1).date()
    idxs: List[int] = []
    for i, dt in enumerate(times):
        try:
            if dt.in_tz(tz).date() == tom: idxs.append(i)
        except Exception: pass
    return idxs

def storm_flags_for_tomorrow(wm: Dict[str, Any], tz: pendulum.Timezone) -> Dict[str, Any]:
    hourly = wm.get("hourly") or {}
    idxs = _tomorrow_hourly_indices(wm, tz)
    if not idxs: return {"warning": False}

    def _arr(*names, default=None):
        v = _pick(hourly, *names, default=default)
        return v if isinstance(v, list) else []

    def _vals(arr):
        out=[]
        for i in idxs:
            if i < len(arr):
                try: out.append(float(arr[i]))
                except Exception: pass
        return out

    speeds_kmh = _vals(_arr("windspeed_10m","windspeed","wind_speed_10m","wind_speed", default=[]))
    gusts_kmh  = _vals(_arr("windgusts_10m","wind_gusts_10m","wind_gusts", default=[]))
    rain_mm_h  = _vals(_arr("rain", default=[]))
    tprob      = _vals(_arr("thunderstorm_probability", default=[]))

    max_speed_ms = kmh_to_ms(max(speeds_kmh)) if speeds_kmh else None
    max_gust_ms  = kmh_to_ms(max(gusts_kmh))  if gusts_kmh  else None
    heavy_rain   = (max(rain_mm_h) >= 8.0) if rain_mm_h else False
    thunder      = (max(tprob) >= 60) if tprob else False

    reasons=[]
    if isinstance(max_speed_ms,(int,float)) and max_speed_ms >= 13: reasons.append(f"ветер до {max_speed_ms:.0f} м/с")
    if isinstance(max_gust_ms,(int,float)) and max_gust_ms >= 17: reasons.append(f"порывы до {max_gust_ms:.0f} м/с")
    if heavy_rain: reasons.append("сильный дождь")
    if thunder: reasons.append("гроза")

    return {"max_speed_ms": max_speed_ms, "max_gust_ms": max_gust_ms, "heavy_rain": heavy_rain,
            "thunder": thunder, "warning": bool(reasons),
            "warning_text": "⚠️ <b>Штормовое предупреждение</b>: " + ", ".join(reasons) if reasons else ""}

# ───────────── Air → вывод ─────────────
def _is_air_bad(air: Dict[str, Any]) -> Tuple[bool, str, str]:
    try: aqi = float(air.get("aqi")) if air.get("aqi") is not None else None
    except Exception: aqi = None
    pm25 = air.get("pm25"); pm10 = air.get("pm10")
    worst_label="умеренный"; reason_parts=[]; bad=False
    def _num(v):
        try: return float(v)
        except Exception: return None
    p25=_num(pm25); p10=_num(pm10)
    if aqi is not None and aqi >= 100:
        bad=True; 
        if aqi>=150: worst_label="высокий"
        reason_parts.append(f"AQI {aqi:.0f}")
    if p25 is not None and p25>35:
        bad=True; 
        if p25>55: worst_label="высокий"
        reason_parts.append(f"PM₂.₅ {p25:.0f}")
    if p10 is not None and p10>50:
        bad=True; 
        if p10>100: worst_label="высокий"
        reason_parts.append(f"PM₁₀ {p10:.0f}")
    reason=", ".join(reason_parts) if reason_parts else "показатели в норме"
    return bad, worst_label, reason

def build_conclusion(kp: Any, kp_status: str, air: Dict[str, Any], storm: Dict[str, Any], schu: Dict[str, Any]) -> List[str]:
    lines: List[str] = []
    storm_main = bool(storm.get("warning"))
    air_bad, air_label, air_reason = _is_air_bad(air)
    kp_val = float(kp) if isinstance(kp,(int,float)) else None
    kp_main = bool(kp_val is not None and kp_val >= 5)
    schu_main = (schu or {}).get("status_code") == "red"
    gust = storm.get("max_gust_ms")
    storm_text=None
    if storm_main:
        parts=[]
        if isinstance(gust,(int,float)): parts.append(f"порывы до {gust:.0f} м/с")
        if storm.get("heavy_rain"): parts.append("ливни")
        if storm.get("thunder"): parts.append("гроза")
        storm_text="штормовая погода: " + (", ".join(parts) if parts else "возможны неблагоприятные условия")
    air_text = f"качество воздуха: {air_label} ({air_reason})" if air_bad else None
    kp_text  = f"магнитная активность: Kp≈{kp_val:.1f} ({kp_status})" if kp_main and kp_val is not None else None
    schu_text= "сильные колебания Шумана (⚠️)" if schu_main else None
    if storm_main: lines.append(f"Основной фактор — {storm_text}. Планируйте дела с учётом погоды.")
    elif air_bad:  lines.append(f"Основной фактор — {air_text}. Сократите время на улице и проветривание по ситуации.")
    elif kp_main:  lines.append(f"Основной фактор — {kp_text}. Возможна чувствительность у метеозависимых.")
    elif schu_main:lines.append("Основной фактор — волны Шумана: отмечаются сильные отклонения. Берегите режим и нагрузку.")
    else:          lines.append("Серьёзных факторов риска не видно — ориентируйтесь на текущую погоду и личные планы.")
    secondary=[]
    for tag,txt in (("storm",storm_text),("air",air_text),("kp",kp_text),("schu",schu_text)):
        if txt:
            if (tag=="storm" and storm_main) or (tag=="air" and air_bad) or (tag=="kp" and kp_main) or (tag=="schu" and schu_main):
                continue
            secondary.append(txt)
    if secondary: lines.append("Также обратите внимание: " + "; ".join(secondary[:2]) + ".")
    return lines

# ───────────── водные активности: короткий «highlights» ─────────────
def _deg_diff(a: float, b: float) -> float:
    return abs((a - b + 180) % 360 - 180)

def _cardinal(deg: Optional[float]) -> Optional[str]:
    if deg is None: return None
    dirs = ["N","NE","E","SE","S","SW","W","NW"]
    idx = int((deg + 22.5) // 45) % 8
    return dirs[idx]

def _shore_class(city: str, wind_from_deg: Optional[float]) -> Tuple[Optional[str], Optional[str]]:
    """Возвращает (class, source_label). class ∈ {onshore,cross,offshore}."""
    if wind_from_deg is None: return None, None
    face_deg, src_label = _shore_face_for_city(city)
    if face_deg is None: return None, src_label
    diff = _deg_diff(wind_from_deg, face_deg)
    if diff <= 45:  return "onshore", src_label
    if diff >= 135: return "offshore", src_label
    return "cross", src_label

def _fetch_wave_for_tomorrow(lat: float, lon: float, tz_obj: pendulum.Timezone,
                             prefer_hour: int = 12) -> Tuple[Optional[float], Optional[float]]:
    if not requests:
        return None, None
    try:
        url = "https://marine-api.open-meteo.com/v1/marine"
        params = {
            "latitude": lat,
            "longitude": lon,
            "hourly": "wave_height,wave_period",
            "timezone": tz_obj.name,
        }
<<<<<<< HEAD
        r = requests.get(url, params=params, timeout=8)
=======
        r = requests.get(url, params=params, timeout=10)
>>>>>>> 6d1033b3
        r.raise_for_status()
        j = r.json()
        hourly = j.get("hourly") or {}
        times = [pendulum.parse(t) for t in (hourly.get("time") or []) if t]
        idx = _nearest_index_for_day(times, pendulum.now(tz_obj).add(days=1).date(), prefer_hour, tz_obj)
        if idx is None:
            return None, None
        h = hourly.get("wave_height") or []
        p = hourly.get("wave_period") or []
        w_h = float(h[idx]) if idx < len(h) and h[idx] is not None else None
        w_t = float(p[idx]) if idx < len(p) and p[idx] is not None else None
        return w_h, w_t
    except Exception as e:
        logging.warning("marine fetch failed: %s", e)
        return None, None

def _wetsuit_hint(sst: Optional[float]) -> Optional[str]:
    """Подсказка по толщине гидрика по температуре воды (°C)."""
    if not isinstance(sst, (int, float)):
        return None
    t = float(sst)
    if t >= WSUIT_NONE:   return None
    if t >= WSUIT_SHORTY: return "гидрокостюм шорти 2 мм"
    if t >= WSUIT_32:     return "гидрокостюм 3/2 мм"
    if t >= WSUIT_43:     return "гидрокостюм 4/3 мм (боты)"
    if t >= WSUIT_54:     return "гидрокостюм 5/4 мм (боты, перчатки)"
    if t >= WSUIT_65:     return "гидрокостюм 5/4 мм + капюшон (боты, перчатки)"
    return "гидрокостюм 6/5 мм + капюшон (боты, перчатки)"

def _water_highlights(city: str, la: float, lo: float, tz_obj: pendulum.Timezone, sst_hint: Optional[float] = None) -> Optional[str]:
    """
<<<<<<< HEAD
    Возвращает ОДНУ строку только если условия «good»:
      🧜‍♂️ Отлично: Кайт/Винг/Винд; SUP; Сёрф @Spot (SE/cross) • гидрокостюм 4/3 мм
    Если good-активностей нет — возвращает None (ничего не печатаем).
=======
    Возвращает ОДНУ короткую строку вида:
      🧜‍♂️ Отлично: Кайт/Винг/Винд; SUP; Сёрф @Lady's Mile (SE/cross)
    Только то, что оценено как "good". Если good нет — None (но дадим подсказку по гидрику).
>>>>>>> 6d1033b3
    """
    wm = get_weather(la, lo) or {}
    wind_ms, wind_dir, _, _ = pick_tomorrow_header_metrics(wm, tz_obj)
    wave_h, wave_t = _fetch_wave_for_tomorrow(la, lo, tz_obj)

    # порывы в тот же час, что и ветер
    def _gust_at_noon(wm: Dict[str, Any], tz: pendulum.Timezone) -> Optional[float]:
        hourly = wm.get("hourly") or {}
        times = _hourly_times(wm)
        idx = _nearest_index_for_day(times, pendulum.now(tz).add(days=1).date(), 12, tz)
        arr = _pick(hourly, "windgusts_10m", "wind_gusts_10m", "wind_gusts", default=[])
        if idx is not None and idx < len(arr):
            try: return kmh_to_ms(float(arr[idx]))
            except Exception: return None
        return None

    gust = _gust_at_noon(wm, tz_obj)
    sst  = sst_hint if isinstance(sst_hint, (int, float)) else get_sst(la, lo)

<<<<<<< HEAD
    wind_val = float(wind_ms) if isinstance(wind_ms, (int, float)) else None
    gust_val = float(gust)    if isinstance(gust,    (int, float)) else None
=======
    # температура воды — для подсказки по гидрокостюму
    sst = get_sst(la, lo)

    wind_val = float(wind_ms) if isinstance(wind_ms, (int, float)) else None
    gust_val = float(gust) if isinstance(gust, (int, float)) else None
>>>>>>> 6d1033b3
    card = _cardinal(float(wind_dir)) if isinstance(wind_dir, (int, float)) else None
    shore, shore_src = _shore_class(city, float(wind_dir) if isinstance(wind_dir, (int, float)) else None)

    # — kite good?
    kite_good = False
    if wind_val is not None:
        if KITE_WIND_GOOD_MIN <= wind_val <= KITE_WIND_GOOD_MAX:
            kite_good = True
        if shore == "offshore":  # оффшор выключает кайт
            kite_good = False
        if gust_val and wind_val and (gust_val / max(wind_val, 0.1) > KITE_GUST_RATIO_BAD):
            kite_good = False
        if wave_h is not None and wave_h >= KITE_WAVE_WARN:
            kite_good = False

    # — sup good?
    sup_good = False
    if wind_val is not None:
        if (wind_val <= SUP_WIND_GOOD_MAX) and (wave_h is None or wave_h <= SUP_WAVE_GOOD_MAX):
            sup_good = True
        if shore == "offshore" and wind_val >= OFFSHORE_SUP_WIND_MIN:
            sup_good = False

    # — surf good?
    surf_good = False
    if wave_h is not None:
        if SURF_WAVE_GOOD_MIN <= wave_h <= SURF_WAVE_GOOD_MAX and (wind_val is None or wind_val <= SURF_WIND_MAX):
            surf_good = True

    goods: List[str] = []
    if kite_good:
        goods.append("Кайт/Винг/Винд")
    if sup_good:
        goods.append("SUP")
    if surf_good:
        goods.append("Сёрф")

    dir_part = f" ({card}/{shore})" if card or shore else ""
    spot_part = f" @{shore_src}" if shore_src and shore_src not in (city, f"ENV:SHORE_FACE_{_env_city_key(city)}") else ""
    env_mark = " (ENV)" if shore_src and shore_src.startswith("ENV:") else ""

    if not goods:
<<<<<<< HEAD
        if DEBUG_WATER:
            logging.info("WATER[%s]: no good. wind=%s dir=%s wave_h=%s gust=%s sst=%s shore=%s",
                         city, wind_val, wind_dir, wave_h, gust_val, sst, shore)
        return None

    dir_part  = f" ({card}/{shore})" if card or shore else ""
    spot_part = f" @{shore_src}" if shore_src and shore_src not in (city, f"ENV:SHORE_FACE_{_env_city_key(city)}") else ""
    env_mark  = " (ENV)" if shore_src and str(shore_src).startswith("ENV:") else ""
    suit_txt  = _wetsuit_hint(sst)
=======
        # Всегда покажем подсказку по гидрокостюму, если знаем SST
        suit_txt = _wetsuit_hint(sst)
        if DEBUG_WATER:
            logging.info(
                "WATER[%s]: wind=%s dir=%s wave_h=%s wave_t=%s gust=%s sst=%s shore=%s",
                city, wind_val, wind_dir, wave_h, wave_t, gust_val, sst, shore
            )
        if suit_txt:
            sst_part = f"{sst:.1f}°C" if isinstance(sst, (int, float)) else "н/д"
            return f"🧜‍♂️ Вода: {sst_part} • {suit_txt}" + spot_part + env_mark + dir_part
        return None

    # есть good-активности — добавим гидрик хвостом, если нужно
    suit_txt = _wetsuit_hint(sst)
>>>>>>> 6d1033b3
    suit_part = f" • {suit_txt}" if suit_txt else ""
    return "🧜‍♂️ Отлично: " + "; ".join(goods) + spot_part + env_mark + dir_part + suit_part

# ───────────── сообщение ─────────────
def build_message(region_name: str,
                  sea_label: str, sea_cities,
                  other_label: str, other_cities,
                  tz: Union[pendulum.Timezone, str]) -> str:

    tz_obj = _as_tz(tz)
    tz_name = tz_obj.name

    P: List[str] = []
    today = pendulum.today(tz_obj)
    tom = today.add(days=1)
    P.append(f"<b>🌅 {region_name}: погода на завтра ({tom.format('DD.MM.YYYY')})</b>")

    # Калининград (шапка)
    stats = day_night_stats(KLD_LAT, KLD_LON, tz=tz_name)
    wm    = get_weather(KLD_LAT, KLD_LON) or {}
    storm = storm_flags_for_tomorrow(wm, tz_obj)

    wcarr = (wm.get("daily", {}) or {}).get("weathercode", [])
    wc    = wcarr[1] if isinstance(wcarr, list) and len(wcarr) > 1 else None

    rh_min = stats.get("rh_min"); rh_max = stats.get("rh_max")
    t_day_max = stats.get("t_day_max"); t_night_min = stats.get("t_night_min")

    wind_ms, wind_dir_deg, press_val, press_trend = pick_tomorrow_header_metrics(wm, tz_obj)
    wind_part = (
        f"💨 {wind_ms:.1f} м/с ({compass(wind_dir_deg)})" if isinstance(wind_ms, (int, float)) and wind_dir_deg is not None
        else (f"💨 {wind_ms:.1f} м/с" if isinstance(wind_ms, (int, float)) else "💨 н/д")
    )
    gust = storm.get("max_gust_ms")
    if isinstance(gust, (int, float)):
        wind_part += f" порывы до {gust:.0f}"
    press_part = f"{press_val} гПа {press_trend}" if isinstance(press_val, int) else "н/д"
    desc = code_desc(wc)

    kal_parts = [
        f"🏙️ Калининград: дн/ночь {t_day_max:.0f}/{t_night_min:.0f} °C" if (t_day_max is not None and t_night_min is not None)
        else "🏙️ Калининград: дн/ночь н/д",
        desc or None,
        wind_part,
        (f"💧 RH {rh_min:.0f}–{rh_max:.0f}%" if rh_min is not None and rh_max is not None else None),
        f"🔹 {press_part}",
    ]
    P.append(" • ".join([x for x in kal_parts if x]))
    P.append("———")

    if storm.get("warning"):
        P.append(storm["warning_text"])
        P.append("———")

    # Морские города: d/n + код погоды + 🌊 + возможные водные подсказки
    temps_sea: Dict[str, Tuple[float, float, int, float | None]] = {}
    sea_lookup: Dict[str, Tuple[float, float]] = {}
    for city, (la, lo) in sea_cities:
        sea_lookup[city] = (la, lo)
        tmax, tmin = fetch_tomorrow_temps(la, lo, tz=tz_name)
        if tmax is None:
            continue
        wcx = (get_weather(la, lo) or {}).get("daily", {}).get("weathercode", [])
        wcx = wcx[1] if isinstance(wcx, list) and len(wcx) > 1 else 0
        temps_sea[city] = (tmax, tmin or tmax, wcx, get_sst(la, lo))

    if temps_sea:
        P.append(f"🌊 <b>{sea_label}</b>")
        medals = ["🥵", "😊", "🙄", "😮‍💨", "🥶"]
        for i, (city, (d, n, wcx, sst_c)) in enumerate(sorted(temps_sea.items(),
                                                              key=lambda kv: kv[1][0], reverse=True)[:5]):
            line = f"{medals[i]} {city}: {d:.1f}/{n:.1f}"
            descx = code_desc(wcx)
            if descx:
                line += f" {descx}"
            if sst_c is not None:
                line += f" 🌊 {sst_c:.1f}"
            try:
                la, lo = sea_lookup[city]
                hl = _water_highlights(city, la, lo, tz_obj, sst_c)
                if hl:
                    line += f"\n   {hl}"
            except Exception as e:
                if DEBUG_WATER:
                    logging.exception("water_highlights failed for %s: %s", city, e)
            P.append(line)
        P.append("———")

    # Континентальные: «тёплые/холодные»
    temps_oth: Dict[str, Tuple[float, float, int]] = {}
    for city, (la, lo) in other_cities:
        tmax, tmin = fetch_tomorrow_temps(la, lo, tz=tz_name)
        if tmax is None:
            continue
        wcx = (get_weather(la, lo) or {}).get("daily", {}).get("weathercode", [])
        wcx = wcx[1] if isinstance(wcx, list) and len(wcx) > 1 else 0
        temps_oth[city] = (tmax, tmin or tmax, wcx)

    if temps_oth:
        P.append("🔥 <b>Тёплые города, °C</b>")
        for city, (d, n, wcx) in sorted(temps_oth.items(), key=lambda kv: kv[1][0], reverse=True)[:3]:
            descx = code_desc(wcx)
            P.append(f"   • {city}: {d:.1f}/{n:.1f}" + (f" {descx}" if descx else ""))
        P.append("❄️ <b>Холодные города, °C</b>")
        for city, (d, n, wcx) in sorted(temps_oth.items(), key=lambda kv: kv[1][0])[:3]:
            descx = code_desc(wcx)
            P.append(f"   • {city}: {d:.1f}/{n:.1f}" + (f" {descx}" if descx else ""))
        P.append("———")

    # Air + Safecast + пыльца + радиация
    P.append("🏭 <b>Качество воздуха</b>")
    air = get_air(KLD_LAT, KLD_LON) or {}
    lvl = air.get("lvl", "н/д")
    P.append(f"{AIR_EMOJI.get(lvl,'⚪')} {lvl} (AQI {air.get('aqi','н/д')}) | PM₂.₅: {pm_color(air.get('pm25'))} | PM₁₀: {pm_color(air.get('pm10'))}")
    P.extend(safecast_block_lines())
    em_sm, lbl_sm = smoke_index(air.get("pm25"), air.get("pm10"))
    if lbl_sm and str(lbl_sm).lower() not in ("низкое", "низкий", "нет", "н/д"):
        P.append(f"🔥 Задымление: {em_sm} {lbl_sm}")

    if (p := get_pollen()):
        P.append("🌿 <b>Пыльца</b>")
        P.append(f"Деревья: {p['tree']} | Травы: {p['grass']} | Сорняки: {p['weed']} — риск {p['risk']}")

    if (rl := radiation_line(KLD_LAT, KLD_LON)):
        P.append(rl)
    P.append("———")

    # Геомагнитка / Солн. ветер
    kp_tuple = get_kp() or (None, "н/д", None, "n/d")
    try: kp, ks, kp_ts, kp_src = kp_tuple
    except Exception:
        kp = kp_tuple[0] if isinstance(kp_tuple,(list,tuple)) and len(kp_tuple)>0 else None
        ks = kp_tuple[1] if isinstance(kp_tuple,(list,tuple)) and len(kp_tuple)>1 else "н/д"
        kp_ts, kp_src = None, "n/d"
    age_txt = ""
    if isinstance(kp_ts,int) and kp_ts>0:
        try:
            age_min = int((pendulum.now("UTC").int_timestamp - kp_ts) / 60)
            if age_min > 180: age_txt = f", 🕓 {age_min // 60}ч назад"
            elif age_min >= 0: age_txt = f", {age_min} мин назад"
        except Exception: age_txt = ""
    if isinstance(kp,(int,float)):
        P.append(f"{kp_emoji(kp)} Геомагнитка: Kp={kp:.1f} ({ks}{age_txt})")
    else:
        P.append("🧲 Геомагнитка: н/д")

    sw = get_solar_wind() or {}
    bz, bt, v, n = sw.get("bz"), sw.get("bt"), sw.get("speed_kms"), sw.get("density")
    wind_status = sw.get("status", "н/д")
    parts=[]
    if isinstance(bz,(int,float)): parts.append(f"Bz {bz:.1f} nT")
    if isinstance(bt,(int,float)): parts.append(f"Bt {bt:.1f} nT")
    if isinstance(v,(int,float)):  parts.append(f"v {v:.0f} км/с")
    if isinstance(n,(int,float)):  parts.append(f"n {n:.1f} см⁻³")
    if parts: P.append("🌬️ Солнечный ветер: " + ", ".join(parts) + f" — {wind_status}")
    try:
        if (isinstance(kp,(int,float)) and kp >= 5) and isinstance(wind_status,str) and ("спокой" in wind_status.lower()):
            P.append("ℹ️ По ветру сейчас спокойно; Kp — глобальный индекс за 3 ч.")
    except Exception: pass

    # Шуман
    schu_state = get_schumann_with_fallback()
    P.append(schumann_line(schu_state))
    P.append("———")

    # Астрособытия (на завтра по Asia/Nicosia — как в старом формате)
    tz_nic = pendulum.timezone("Asia/Nicosia")
    date_for_astro = pendulum.today(tz_nic).add(days=1)
    P.append(build_astro_section(date_local=date_for_astro, tz_local="Asia/Nicosia"))
    P.append("———")

    # Вывод
    P.append("📜 <b>Вывод</b>")
    P.extend(build_conclusion(kp, ks, air, storm, schu_state))
    P.append("———")

    # Рекомендации (безопасные)
    P.append("✅ <b>Рекомендации</b>")
    theme = (
        "плохая погода" if storm.get("warning") else
        ("магнитные бури" if isinstance(kp,(int,float)) and kp >= 5 else
         ("плохой воздух" if _is_air_bad(air)[0] else
          ("волны Шумана" if (schu_state or {}).get("status_code") == "red" else
           "здоровый день"))))
    for t in safe_tips(theme):
        P.append(t)

    P.append("———")
    P.append(f"📚 {get_fact(tom, region_name)}")
    return "\n".join(P)

# ───────────── Шуман (чтение/фоллбэк) ─────────────
def _read_json(path: Path) -> Optional[Dict[str, Any]]:
    try:
        if not path.exists(): return None
        data = json.loads(path.read_text("utf-8"))
        return data if isinstance(data, dict) else None
    except Exception as e:
        logging.warning("Safecast read error from %s: %s", path, e)
        return None

def _read_schumann_history() -> List[Dict[str, Any]]:
    candidates: List[Path] = []
    env_path = os.getenv("SCHU_FILE")
    if env_path: candidates.append(Path(env_path))
    here = Path(__file__).parent
    candidates += [here / "schumann_hourly.json", here / "data" / "schumann_hourly.json", here.parent / "schumann_hourly.json"]
    for p in candidates:
        try:
            if p.exists():
                txt = p.read_text("utf-8").strip()
                data = json.loads(txt) if txt else []
                if isinstance(data, list): return data
        except Exception as e:
            logging.warning("Schumann history read error from %s: %s", p, e)
    return []

def _schumann_trend(values: List[float], delta: float = 0.1) -> str:
    if not values: return "→"
    tail = values[-24:] if len(values) > 24 else values
    if len(tail) < 2: return "→"
    avg_prev = sum(tail[:-1]) / (len(tail) - 1)
    d = tail[-1] - avg_prev
    return "↑" if d >= delta else "↓" if d <= -delta else "→"

def _freq_status(freq: Optional[float]) -> tuple[str, str]:
    if not isinstance(freq, (int, float)): return "🟡 колебания", "yellow"
    f = float(freq)
    if 7.4 <= f <= 8.4:
        return ("🟢 в норме", "green") if (7.7 <= f <= 8.1) else ("🟡 колебания", "yellow")
    return "🔴 сильное отклонение", "red"

def _trend_text(sym: str) -> str:
    return {"↑": "растёт", "↓": "снижается", "→": "стабильно"}.get(sym, "стабильно")

def _h7_text(h7_amp: Optional[float], h7_spike: Optional[bool]) -> str:
    if isinstance(h7_amp, (int, float)):
        return f"H7: {h7_amp:.1f} (⚡ всплеск)" if h7_spike else f"H7: {h7_amp:.1f} — спокойно"
    return "H7: — нет данных"

def _is_stale(ts: Any, max_age_sec: int = 7200) -> bool:
    if not isinstance(ts, (int, float)): return False
    try:
        now_ts = pendulum.now("UTC").int_timestamp
        return (now_ts - int(ts)) > max_age_sec
    except Exception:
        return False

def _gentle_interpretation(code: str) -> str:
    if code == "green":  return "Волны Шумана близки к норме — организм реагирует как на обычный день."
    if code == "yellow": return "Заметны колебания — возможна лёгкая чувствительность к погоде и настроению."
    return "Сильные отклонения — прислушивайтесь к самочувствию и снижайте перегрузки."

def get_schumann_with_fallback() -> Dict[str, Any]:
    try:
        import schumann
        if hasattr(schumann, "get_schumann"):
            payload = schumann.get_schumann() or {}
            cached = bool(payload.get("cached"))
            if not cached and isinstance(payload.get("ts"), (int, float)) and _is_stale(payload["ts"]):
                cached = True
            return {
                "freq": payload.get("freq"),
                "amp": payload.get("amp"),
                "trend": payload.get("trend", "→"),
                "trend_text": payload.get("trend_text") or _trend_text(payload.get("trend", "→")),
                "status": payload.get("status") or _freq_status(payload.get("freq"))[0],
                "status_code": payload.get("status_code") or _freq_status(payload.get("freq"))[1],
                "h7_text": payload.get("h7_text") or _h7_text(payload.get("h7_amp"), payload.get("h7_spike")),
                "h7_amp": payload.get("h7_amp"),
                "h7_spike": payload.get("h7_spike"),
                "interpretation": payload.get("interpretation") or _gentle_interpretation(
                    payload.get("status_code") or _freq_status(payload.get("freq"))[1]
                ),
                "cached": cached,
            }
    except Exception:
        pass

    arr = _read_schumann_history()
    if not arr:
        return {"freq": None, "amp": None, "trend": "→",
                "trend_text": "стабильно", "status": "🟡 колебания", "status_code": "yellow",
                "h7_text": _h7_text(None, None), "h7_amp": None, "h7_spike": None,
                "interpretation": _gentle_interpretation("yellow"), "cached": True}

    amps: List[float] = []; last: Optional[Dict[str, Any]] = None
    for rec in arr:
        if isinstance(rec, dict) and isinstance(rec.get("amp"), (int, float)):
            amps.append(float(rec["amp"]))
        last = rec

    trend = _schumann_trend(amps)
    freq = (last.get("freq") if last else None)
    amp  = (last.get("amp")  if last else None)
    h7_amp = (last.get("h7_amp") if last else None)
    h7_spike = (last.get("h7_spike") if last else None)
    src = ((last or {}).get("src") or "").lower()
    cached = (src == "cache") or _is_stale((last or {}).get("ts"))
    status, code = _freq_status(freq)
    return {
        "freq": freq if isinstance(freq, (int, float)) else None,
        "amp":  amp  if isinstance(amp,  (int, float)) else None,
        "trend": trend, "trend_text": _trend_text(trend),
        "status": status, "status_code": code,
        "h7_text": _h7_text(h7_amp, h7_spike),
        "h7_amp": h7_amp if isinstance(h7_amp, (int, float)) else None,
        "h7_spike": h7_spike if isinstance(h7_spike, bool) else None,
        "interpretation": _gentle_interpretation(code),
        "cached": cached,
    }

def schumann_line(s: Dict[str, Any]) -> str:
    freq = s.get("freq"); amp = s.get("amp")
    trend_text = s.get("trend_text") or _trend_text(s.get("trend", "→"))
    status_lbl = s.get("status") or _freq_status(freq)[0]
    h7line = s.get("h7_text") or _h7_text(s.get("h7_amp"), s.get("h7_spike"))
    interp = s.get("interpretation") or _gentle_interpretation(s.get("status_code") or _freq_status(freq)[1])
    stale = " ⏳ нет свежих чисел" if s.get("cached") else ""
    if not isinstance(freq, (int, float)) and not isinstance(amp, (int, float)):
        return f"{status_lbl}{stale} • тренд: {trend_text} • {h7line}\n{interp}"
    fstr = f"{freq:.2f}" if isinstance(freq, (int, float)) else "н/д"
    astr = f"{amp:.2f} pT" if isinstance(amp, (int, float)) else "н/д"
    return f"{status_lbl}{stale} • Шуман: {fstr} Гц / {astr} • тренд: {trend_text} • {h7line}\n{interp}"

# ───────────── Safecast ─────────────
def load_safecast() -> Optional[Dict[str, Any]]:
    paths: List[Path] = []
    if os.getenv("SAFECAST_FILE"):
        paths.append(Path(os.getenv("SAFECAST_FILE")))
    here = Path(__file__).parent
    paths.append(here / "data" / "safecast_kaliningrad.json")
    sc: Optional[Dict[str, Any]] = None
    for p in paths:
        sc = _read_json(p)
        if sc: break
    if not sc: return None
    ts = sc.get("ts")
    if not isinstance(ts, (int, float)): return None
    now_ts = pendulum.now("UTC").int_timestamp
    if now_ts - int(ts) > 24 * 3600: return None
    return sc

def safecast_usvh_risk(x: float) -> tuple[str, str]:
    if x <= 0.15: return "🟢", "низкий"
    if x <= 0.30: return "🟡", "умеренный"
    return "🔵", "выше нормы"

def official_usvh_risk(x: float) -> tuple[str, str]:
    if x <= 0.15: return "🟢", "низкий"
    if x <= 0.30: return "🟡", "повышенный"
    return "🔴", "высокий"

def safecast_pm_level(pm25: Optional[float], pm10: Optional[float]) -> Tuple[str, str]:
    def l25(x: float) -> int: return 0 if x<=15 else 1 if x<=35 else 2 if x<=55 else 3
    def l10(x: float) -> int: return 0 if x<=30 else 1 if x<=50 else 2 if x<=100 else 3
    worst = -1
    if isinstance(pm25,(int,float)): worst=max(worst,l25(float(pm25)))
    if isinstance(pm10,(int,float)): worst=max(worst,l10(float(pm10)))
    if worst<0: return "⚪","н/д"
    return (["🟢","🟡","🟠","🔴"][worst],
            ["низкий","умеренный","высокий","очень высокий"][worst])

def safecast_block_lines() -> List[str]:
    sc = load_safecast()
    if not sc: return []
    lines: List[str] = []
    pm25, pm10 = sc.get("pm25"), sc.get("pm10")
    if isinstance(pm25,(int,float)) or isinstance(pm10,(int,float)):
        em,lbl = safecast_pm_level(pm25,pm10)
        parts=[]
        if isinstance(pm25,(int,float)): parts.append(f"PM₂.₅ {pm25:.0f}")
        if isinstance(pm10,(int,float)): parts.append(f"PM₁₀ {pm10:.0f}")
        lines.append(f"🧪 Safecast: {em} {lbl} · " + " | ".join(parts))
    cpm = sc.get("cpm"); usvh = sc.get("radiation_usvh")
    if not isinstance(usvh,(int,float)) and isinstance(cpm,(int,float)):
        usvh = float(cpm) * CPM_TO_USVH
    if isinstance(usvh,(int,float)):
        em,lbl = safecast_usvh_risk(float(usvh))
        if isinstance(cpm,(int,float)):
            lines.append(f"📟 Радиация (Safecast): {cpm:.0f} CPM ≈ {usvh:.3f} μSv/h — {em} {lbl} (медиана 6 ч)")
        else:
            lines.append(f"📟 Радиация (Safecast): ≈ {usvh:.3f} μSv/h — {em} {lbl} (медиана 6 ч)")
    elif isinstance(cpm,(int,float)):
        lines.append(f"📟 Радиация (Safecast): {cpm:.0f} CPM (медиана 6 ч)")
    return lines

def radiation_line(lat: float, lon: float) -> Optional[str]:
    data = get_radiation(lat, lon) or {}
    dose = data.get("dose")
    if isinstance(dose,(int,float)):
        em,lbl = official_usvh_risk(float(dose))
        return f"{em} Радиация: {dose:.3f} μSv/h ({lbl})"
    return None

# ───────────── Астроблок ─────────────
ZODIAC = {"Овен":"♈","Телец":"♉","Близнецы":"♊","Рак":"♋","Лев":"♌","Дева":"♍","Весы":"♎","Скорпион":"♏","Стрелец":"♐","Козерог":"♑","Водолей":"♒","Рыбы":"♓"}
def zsym(s: str) -> str:
    for name,sym in ZODIAC.items(): s = s.replace(name, sym)
    return s

def load_calendar(path: str = "lunar_calendar.json") -> dict:
    try: data = json.loads(Path(path).read_text("utf-8"))
    except Exception: return {}
    if isinstance(data, dict) and isinstance(data.get("days"), dict): return data["days"]
    return data if isinstance(data, dict) else {}

def _parse_voc_dt(s: str, tz: pendulum.tz.timezone.Timezone):
    if not s: return None
    try: return pendulum.parse(s).in_tz(tz)
    except Exception: pass
    try:
        dmy, hm = s.split(); d,m = map(int,dmy.split(".")); hh,mm = map(int,hm.split(":"))
        year = pendulum.today(tz).year
        return pendulum.datetime(year, m, d, hh, mm, tz=tz)
    except Exception: return None

def voc_interval_for_date(rec: dict, tz_local: str = "Asia/Nicosia"):
    if not isinstance(rec, dict): return None
    voc = (rec.get("void_of_course") or rec.get("voc") or rec.get("void") or {})
    if not isinstance(voc, dict): return None
    s = voc.get("start") or voc.get("from") or voc.get("start_time")
    e = voc.get("end")   or voc.get("to")   or voc.get("end_time")
    if not s or not e: return None
    tz = pendulum.timezone(tz_local)
    t1 = _parse_voc_dt(s, tz); t2 = _parse_voc_dt(e, tz)
    if not t1 or not t2: return None
    return (t1, t2)

def format_voc_for_post(start: pendulum.DateTime, end: pendulum.DateTime, label: str = "сегодня") -> str:
    if not start or not end: return ""
    return f"⚫️ VoC {label} {start.format('HH:mm')}–{end.format('HH:mm')}."

def lunar_advice_for_date(cal: dict, date_obj) -> list[str]:
    key = date_obj.to_date_string() if hasattr(date_obj, "to_date_string") else str(date_obj)
    rec = (cal or {}).get(key, {}) or {}
    adv = rec.get("advice")
    return [str(x).strip() for x in adv][:3] if isinstance(adv, list) and adv else []

def _astro_llm_bullets(date_str: str, phase: str, percent: int, sign: str, voc_text: str) -> List[str]:
    cache_file = CACHE_DIR / f"astro_{date_str}.txt"
    if cache_file.exists():
        lines = [l.strip() for l in cache_file.read_text("utf-8").splitlines() if l.strip()]
        if lines: return lines[:3]
    if not USE_DAILY_LLM:
        return []
    system = ("Действуй как АстроЭксперт, ты лучше всех знаешь как энергии луны и звезд влияют на жизнь человека."
              "Ты делаешь очень короткую сводку астрособытий на указанную дату (2–3 строки). "
              "Пиши грамотно по-русски, без клише. Используй ТОЛЬКО данную информацию: "
              "фаза Луны, освещённость, знак Луны и интервал Void-of-Course. "
              "Не придумывай других планет и аспектов. Каждая строка начинается с эмодзи и содержит одну мысль.")
    prompt = (f"Дата: {date_str}. Фаза Луны: {phase or 'н/д'} ({percent}% освещённости). "
              f"Знак: {sign or 'н/д'}. VoC: {voc_text or 'нет'}.")
    try:
        txt = gpt_complete(prompt=prompt, system=system, temperature=ASTRO_LLM_TEMP, max_tokens=160)
        raw_lines = [l.strip() for l in (txt or "").splitlines() if l.strip()]
        safe: List[str] = []
        for l in raw_lines:
            l = _sanitize_line(l, max_len=120)
            if not l or _looks_gibberish(l): continue
            if not re.match(r"^\W", l):
                l = "• " + l
            safe.append(l)
        if safe:
            cache_file.write_text("\n".join(safe[:3]), "utf-8")
            return safe[:3]
    except Exception as e:
        logging.warning("Astro LLM failed: %s", e)
    return []

def build_astro_section(date_local: Optional[pendulum.Date] = None, tz_local: str = "Asia/Nicosia") -> str:
    tz = pendulum.timezone(tz_local)
    date_local = date_local or pendulum.today(tz)
    date_key = date_local.format("YYYY-MM-DD")
    cal = load_calendar("lunar_calendar.json")
    rec = cal.get(date_key, {}) if isinstance(cal, dict) else {}
    phase_raw = (rec.get("phase_name") or rec.get("phase") or "").strip()
    phase_name = re.sub(r"^[^\wА-Яа-яЁё]+", "", phase_raw).split(",")[0].strip()
    percent = rec.get("percent") or rec.get("illumination") or rec.get("illum") or 0
    try: percent = int(round(float(percent)))
    except Exception: percent = 0
    sign = rec.get("sign") or rec.get("zodiac") or ""
    voc_text = ""
    voc = voc_interval_for_date(rec, tz_local=tz_local)
    if voc:
        t1, t2 = voc; voc_text = f"{t1.format('HH:mm')}–{t2.format('HH:mm')}"
    bullets = _astro_llm_bullets(date_local.format("DD.MM.YYYY"), phase_name, int(percent or 0), sign, voc_text)
    if not bullets:
        adv = rec.get("advice") or []
        bullets = [f"• {a}" for a in adv[:3]] if adv else []
    if not bullets:
        base = f"🌙 Фаза: {phase_name}" if phase_name else "🌙 Лунный день в норме"
        prm  = f" ({percent}%)" if isinstance(percent, int) and percent else ""
        bullets = [base + prm, (f"♒ Знак: {sign}" if sign else "— знак Луны н/д")]
    lines = ["🌌 <b>Астрособытия</b>"]
    lines += [zsym(x) for x in bullets[:3]]
    llm_used = bool(bullets) and USE_DAILY_LLM
    if voc_text and not llm_used:
        lines.append(f"⚫️ VoC: {voc_text}")
    return "\n".join(lines)

# ───────────── отправка ─────────────
async def send_common_post(
    bot: Bot,
    chat_id: int,
    region_name: str,
    sea_label: str,
    sea_cities,
    other_label: str,
    other_cities,
    tz: Union[pendulum.Timezone, str],
) -> None:
    msg = build_message(region_name, sea_label, sea_cities, other_label, other_cities, tz)
    await bot.send_message(chat_id=chat_id, text=msg, parse_mode=constants.ParseMode.HTML, disable_web_page_preview=True)

async def main_common(
    bot: Bot,
    chat_id: int,
    region_name: str,
    sea_label: str,
    sea_cities,
    other_label: str,
    other_cities,
    tz: Union[pendulum.Timezone, str],
) -> None:
    await send_common_post(
        bot=bot,
        chat_id=chat_id,
        region_name=region_name,
        sea_label=sea_label,
        sea_cities=sea_cities,
        other_label=other_label,
        other_cities=other_cities,
        tz=tz,
    )

__all__ = [
    "build_message",
    "send_common_post",
    "main_common",
    "schumann_line",
    "get_schumann_with_fallback",
    "pick_tomorrow_header_metrics",
    "storm_flags_for_tomorrow",
]<|MERGE_RESOLUTION|>--- conflicted
+++ resolved
@@ -44,11 +44,8 @@
     requests = None  # type: ignore
 
 logging.basicConfig(level=logging.INFO, format="%(levelname)s: %(message)s")
-<<<<<<< HEAD
+
 DEBUG_WATER = os.getenv("DEBUG_WATER", "").strip().lower() in ("1", "true", "yes", "on")
-=======
-DEBUG_WATER = os.getenv("DEBUG_WATER", "").strip().lower() in ("1","true","yes","on")
->>>>>>> 6d1033b3
 
 # ────────────────────────── базовые константы ──────────────────────────
 KLD_LAT, KLD_LON = 54.710426, 20.452214
@@ -440,11 +437,8 @@
             "hourly": "wave_height,wave_period",
             "timezone": tz_obj.name,
         }
-<<<<<<< HEAD
-        r = requests.get(url, params=params, timeout=8)
-=======
+
         r = requests.get(url, params=params, timeout=10)
->>>>>>> 6d1033b3
         r.raise_for_status()
         j = r.json()
         hourly = j.get("hourly") or {}
@@ -476,15 +470,9 @@
 
 def _water_highlights(city: str, la: float, lo: float, tz_obj: pendulum.Timezone, sst_hint: Optional[float] = None) -> Optional[str]:
     """
-<<<<<<< HEAD
     Возвращает ОДНУ строку только если условия «good»:
       🧜‍♂️ Отлично: Кайт/Винг/Винд; SUP; Сёрф @Spot (SE/cross) • гидрокостюм 4/3 мм
     Если good-активностей нет — возвращает None (ничего не печатаем).
-=======
-    Возвращает ОДНУ короткую строку вида:
-      🧜‍♂️ Отлично: Кайт/Винг/Винд; SUP; Сёрф @Lady's Mile (SE/cross)
-    Только то, что оценено как "good". Если good нет — None (но дадим подсказку по гидрику).
->>>>>>> 6d1033b3
     """
     wm = get_weather(la, lo) or {}
     wind_ms, wind_dir, _, _ = pick_tomorrow_header_metrics(wm, tz_obj)
@@ -504,16 +492,9 @@
     gust = _gust_at_noon(wm, tz_obj)
     sst  = sst_hint if isinstance(sst_hint, (int, float)) else get_sst(la, lo)
 
-<<<<<<< HEAD
     wind_val = float(wind_ms) if isinstance(wind_ms, (int, float)) else None
     gust_val = float(gust)    if isinstance(gust,    (int, float)) else None
-=======
-    # температура воды — для подсказки по гидрокостюму
-    sst = get_sst(la, lo)
-
-    wind_val = float(wind_ms) if isinstance(wind_ms, (int, float)) else None
-    gust_val = float(gust) if isinstance(gust, (int, float)) else None
->>>>>>> 6d1033b3
+
     card = _cardinal(float(wind_dir)) if isinstance(wind_dir, (int, float)) else None
     shore, shore_src = _shore_class(city, float(wind_dir) if isinstance(wind_dir, (int, float)) else None)
 
@@ -556,17 +537,7 @@
     env_mark = " (ENV)" if shore_src and shore_src.startswith("ENV:") else ""
 
     if not goods:
-<<<<<<< HEAD
-        if DEBUG_WATER:
-            logging.info("WATER[%s]: no good. wind=%s dir=%s wave_h=%s gust=%s sst=%s shore=%s",
-                         city, wind_val, wind_dir, wave_h, gust_val, sst, shore)
-        return None
-
-    dir_part  = f" ({card}/{shore})" if card or shore else ""
-    spot_part = f" @{shore_src}" if shore_src and shore_src not in (city, f"ENV:SHORE_FACE_{_env_city_key(city)}") else ""
-    env_mark  = " (ENV)" if shore_src and str(shore_src).startswith("ENV:") else ""
-    suit_txt  = _wetsuit_hint(sst)
-=======
+
         # Всегда покажем подсказку по гидрокостюму, если знаем SST
         suit_txt = _wetsuit_hint(sst)
         if DEBUG_WATER:
@@ -581,7 +552,6 @@
 
     # есть good-активности — добавим гидрик хвостом, если нужно
     suit_txt = _wetsuit_hint(sst)
->>>>>>> 6d1033b3
     suit_part = f" • {suit_txt}" if suit_txt else ""
     return "🧜‍♂️ Отлично: " + "; ".join(goods) + spot_part + env_mark + dir_part + suit_part
 
